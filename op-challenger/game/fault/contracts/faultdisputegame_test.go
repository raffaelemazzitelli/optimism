--- conflicted
+++ resolved
@@ -61,17 +61,17 @@
 			},
 		},
 		{
-<<<<<<< HEAD
+			method: methodL1Head,
+			result: common.Hash{0xdd, 0xbb},
+			call: func(game *FaultDisputeGameContract) (any, error) {
+				return game.GetL1Head(context.Background())
+			},
+		},
+		{
 			method: methodResolve,
 			result: types.GameStatusInProgress,
 			call: func(game *FaultDisputeGameContract) (any, error) {
 				return game.CallResolve(context.Background())
-=======
-			method: methodL1Head,
-			result: common.Hash{0xdd, 0xbb},
-			call: func(game *FaultDisputeGameContract) (any, error) {
-				return game.GetL1Head(context.Background())
->>>>>>> 6c4a9ac4
 			},
 		},
 	}
