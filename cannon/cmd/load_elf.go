//go:build cannon32 || cannon64
// +build cannon32 cannon64

package cmd

import (
	"debug/elf"
	"fmt"

	"github.com/urfave/cli/v2"

	"github.com/ethereum-optimism/optimism/cannon/mipsevm"
	"github.com/ethereum-optimism/optimism/cannon/mipsevm/multithreaded"
	"github.com/ethereum-optimism/optimism/cannon/mipsevm/program"
	"github.com/ethereum-optimism/optimism/cannon/mipsevm/singlethreaded"
	"github.com/ethereum-optimism/optimism/cannon/mipsevm/versions"
	"github.com/ethereum-optimism/optimism/cannon/serialize"
	openum "github.com/ethereum-optimism/optimism/op-service/enum"
	"github.com/ethereum-optimism/optimism/op-service/ioutil"
	"github.com/ethereum-optimism/optimism/op-service/jsonutil"
)

<<<<<<< HEAD
type VMType string

var (
	cannonVMType VMType = "cannon"
	mtVMType     VMType = "cannon-mt"
)

func vmTypeFromString(ctx *cli.Context) (VMType, error) {
	if vmTypeStr := ctx.String(LoadELFVMTypeFlag.Name); vmTypeStr == string(cannonVMType) {
		return cannonVMType, nil
	} else if vmTypeStr == string(mtVMType) {
		return mtVMType, nil
	} else {
		return "", fmt.Errorf("unknown VM type %q", vmTypeStr)
=======
var (
	LoadELFVMTypeFlag = &cli.StringFlag{
		Name:     "type",
		Usage:    "VM type to create state for. Valid options: " + openum.EnumString(stateVersions()),
		Required: true,
	}
	LoadELFPathFlag = &cli.PathFlag{
		Name:      "path",
		Usage:     "Path to 32-bit big-endian MIPS ELF file",
		TakesFile: true,
		Required:  true,
	}
	LoadELFOutFlag = &cli.PathFlag{
		Name:     "out",
		Usage:    "Output path to write state to. State is dumped to stdout if set to '-'. Not written if empty. Use file extension '.bin', '.bin.gz', or '.json' for binary, compressed binary, or JSON formats.",
		Value:    "state.json",
		Required: false,
	}
	LoadELFMetaFlag = &cli.PathFlag{
		Name:     "meta",
		Usage:    "Write metadata file, for symbol lookup during program execution. None if empty.",
		Value:    "meta.json",
		Required: false,
	}
)

func stateVersions() []string {
	vers := make([]string, len(versions.StateVersionTypes))
	for i, v := range versions.StateVersionTypes {
		vers[i] = v.String()
>>>>>>> de8a581d
	}
	return vers
}

func LoadELF(ctx *cli.Context) error {
	elfPath := ctx.Path(LoadELFPathFlag.Name)
	elfProgram, err := elf.Open(elfPath)
	if err != nil {
		return fmt.Errorf("failed to open ELF file %q: %w", elfPath, err)
	}
	if elfProgram.Machine != elf.EM_MIPS {
		return fmt.Errorf("ELF is not big-endian MIPS R3000, but got %q", elfProgram.Machine.String())
	}

	var createInitialState func(f *elf.File) (mipsevm.FPVMState, error)

	var patcher = program.PatchStack
	ver, err := versions.ParseStateVersion(ctx.String(LoadELFVMTypeFlag.Name))
	if err != nil {
		return err
	}
	switch ver {
	case versions.VersionSingleThreaded:
		createInitialState = func(f *elf.File) (mipsevm.FPVMState, error) {
			return program.LoadELF(f, singlethreaded.CreateInitialState)
		}
		patcher = func(state mipsevm.FPVMState) error {
			err := program.PatchGoGC(elfProgram, state)
			if err != nil {
				return err
			}
			return program.PatchStack(state)
		}
	case versions.VersionMultiThreaded:
		createInitialState = func(f *elf.File) (mipsevm.FPVMState, error) {
			return program.LoadELF(f, multithreaded.CreateInitialState)
		}
	default:
		return fmt.Errorf("unsupported state version: %d (%s)", ver, ver.String())
	}

	state, err := createInitialState(elfProgram)
	if err != nil {
		return fmt.Errorf("failed to load ELF data into VM state: %w", err)
	}
	err = patcher(state)
	if err != nil {
		return fmt.Errorf("failed to patch state: %w", err)
	}
	meta, err := program.MakeMetadata(elfProgram)
	if err != nil {
		return fmt.Errorf("failed to compute program metadata: %w", err)
	}
	if err := jsonutil.WriteJSON[*program.Metadata](meta, ioutil.ToStdOutOrFileOrNoop(ctx.Path(LoadELFMetaFlag.Name), OutFilePerm)); err != nil {
		return fmt.Errorf("failed to output metadata: %w", err)
	}

	// Ensure the state is written with appropriate version information
	versionedState, err := versions.NewFromState(state)
	if err != nil {
		return fmt.Errorf("failed to create versioned state: %w", err)
	}
	return serialize.Write(ctx.Path(LoadELFOutFlag.Name), versionedState, OutFilePerm)
}

<<<<<<< HEAD
=======
func CreateLoadELFCommand(action cli.ActionFunc) *cli.Command {
	return &cli.Command{
		Name:        "load-elf",
		Usage:       "Load ELF file into Cannon state",
		Description: "Load ELF file into Cannon state",
		Action:      action,
		Flags: []cli.Flag{
			LoadELFVMTypeFlag,
			LoadELFPathFlag,
			LoadELFOutFlag,
			LoadELFMetaFlag,
		},
	}
}

>>>>>>> de8a581d
var LoadELFCommand = CreateLoadELFCommand(LoadELF)<|MERGE_RESOLUTION|>--- conflicted
+++ resolved
@@ -1,6 +1,3 @@
-//go:build cannon32 || cannon64
-// +build cannon32 cannon64
-
 package cmd
 
 import (
@@ -20,22 +17,6 @@
 	"github.com/ethereum-optimism/optimism/op-service/jsonutil"
 )
 
-<<<<<<< HEAD
-type VMType string
-
-var (
-	cannonVMType VMType = "cannon"
-	mtVMType     VMType = "cannon-mt"
-)
-
-func vmTypeFromString(ctx *cli.Context) (VMType, error) {
-	if vmTypeStr := ctx.String(LoadELFVMTypeFlag.Name); vmTypeStr == string(cannonVMType) {
-		return cannonVMType, nil
-	} else if vmTypeStr == string(mtVMType) {
-		return mtVMType, nil
-	} else {
-		return "", fmt.Errorf("unknown VM type %q", vmTypeStr)
-=======
 var (
 	LoadELFVMTypeFlag = &cli.StringFlag{
 		Name:     "type",
@@ -44,7 +25,7 @@
 	}
 	LoadELFPathFlag = &cli.PathFlag{
 		Name:      "path",
-		Usage:     "Path to 32-bit big-endian MIPS ELF file",
+		Usage:     "Path to 32/64-bit big-endian MIPS ELF file",
 		TakesFile: true,
 		Required:  true,
 	}
@@ -66,7 +47,6 @@
 	vers := make([]string, len(versions.StateVersionTypes))
 	for i, v := range versions.StateVersionTypes {
 		vers[i] = v.String()
->>>>>>> de8a581d
 	}
 	return vers
 }
@@ -100,7 +80,7 @@
 			}
 			return program.PatchStack(state)
 		}
-	case versions.VersionMultiThreaded:
+	case versions.VersionMultiThreaded, versions.VersionMultiThreaded64:
 		createInitialState = func(f *elf.File) (mipsevm.FPVMState, error) {
 			return program.LoadELF(f, multithreaded.CreateInitialState)
 		}
@@ -132,8 +112,6 @@
 	return serialize.Write(ctx.Path(LoadELFOutFlag.Name), versionedState, OutFilePerm)
 }
 
-<<<<<<< HEAD
-=======
 func CreateLoadELFCommand(action cli.ActionFunc) *cli.Command {
 	return &cli.Command{
 		Name:        "load-elf",
@@ -149,5 +127,4 @@
 	}
 }
 
->>>>>>> de8a581d
 var LoadELFCommand = CreateLoadELFCommand(LoadELF)