--- conflicted
+++ resolved
@@ -36,13 +36,8 @@
 	oracle := testutil.StaticOracle(t, []byte{})
 
 	var stdOutBuf, stdErrBuf bytes.Buffer
-<<<<<<< HEAD
-	us := NewInstrumentedState(state, oracle, io.MultiWriter(&stdOutBuf, os.Stdout), io.MultiWriter(&stdErrBuf, os.Stderr), testutil.CreateLogger())
+	us := NewInstrumentedState(state, oracle, io.MultiWriter(&stdOutBuf, os.Stdout), io.MultiWriter(&stdErrBuf, os.Stderr), testutil.CreateLogger(), nil)
 	for i := 0; i < 2_000_000; i++ {
-=======
-	us := NewInstrumentedState(state, oracle, io.MultiWriter(&stdOutBuf, os.Stdout), io.MultiWriter(&stdErrBuf, os.Stderr), testutil.CreateLogger(), nil)
-	for i := 0; i < 1_000_000; i++ {
->>>>>>> 9d738648
 		if us.GetState().GetExited() {
 			break
 		}
