--- conflicted
+++ resolved
@@ -424,8 +424,9 @@
 	} else {
 		n.safeDB = safedb.Disabled
 	}
-<<<<<<< HEAD
 	n.l2Driver = driver.NewDriver(
+		n.eventSys,
+		n.eventDrain, 
 		&cfg.Driver,
 		&cfg.Rollup,
 		n.l2Source,
@@ -442,10 +443,6 @@
 		sequencerConductor,
 		altDA,
 	)
-=======
-	n.l2Driver = driver.NewDriver(n.eventSys, n.eventDrain, &cfg.Driver, &cfg.Rollup, n.l2Source, n.l1Source,
-		n.supervisor, n.beacon, n, n, n.log, n.metrics, cfg.ConfigPersistence, n.safeDB, &cfg.Sync, sequencerConductor, altDA)
->>>>>>> b6e9a614
 	return nil
 }
 
