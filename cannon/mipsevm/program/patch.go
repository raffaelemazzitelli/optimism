package program

import (
	"bytes"
	"debug/elf"
	"fmt"

	"github.com/ethereum-optimism/optimism/cannon/mipsevm"
	"github.com/ethereum-optimism/optimism/cannon/mipsevm/memory"
)

// TODO(cp-903) Consider breaking up go patching into performance and threading-related patches so we can
// selectively apply the perf patching to MTCannon
func PatchGo(f *elf.File, st mipsevm.FPVMState) error {
	symbols, err := f.Symbols()
	if err != nil {
		return fmt.Errorf("failed to read symbols data, cannot patch program: %w", err)
	}

	for _, s := range symbols {
		// Disable Golang GC by patching the functions that enable the GC to a no-op function.
		switch s.Name {
		case "runtime.gcenable",
			"runtime.init.5",            // patch out: init() { go forcegchelper() }
			"runtime.main.func1",        // patch out: main.func() { newm(sysmon, ....) }
			"runtime.deductSweepCredit", // uses floating point nums and interacts with gc we disabled
			"runtime.(*gcControllerState).commit",
			// these prometheus packages rely on concurrent background things. We cannot run those.
			"github.com/prometheus/client_golang/prometheus.init",
			"github.com/prometheus/client_golang/prometheus.init.0",
			"github.com/prometheus/procfs.init",
			"github.com/prometheus/common/model.init",
			"github.com/prometheus/client_model/go.init",
			"github.com/prometheus/client_model/go.init.0",
			"github.com/prometheus/client_model/go.init.1",
			// skip flag pkg init, we need to debug arg-processing more to see why this fails
			"flag.init",
			// We need to patch this out, we don't pass float64nan because we don't support floats
			"runtime.check":
			// MIPS64 patch: ret (pseudo instruction)
			// 03e00008 = jr $ra = ret (pseudo instruction)
			// 00000000 = nop (executes with delay-slot, but does nothing)
			if err := st.GetMemory().SetMemoryRange(uint64(s.Value), bytes.NewReader([]byte{
				0x03, 0xe0, 0x00, 0x08,
				0, 0, 0, 0,
			})); err != nil {
				return fmt.Errorf("failed to patch Go runtime.gcenable: %w", err)
			}
<<<<<<< HEAD
		case "runtime.MemProfileRate":
			if err := st.GetMemory().SetMemoryRange(uint64(s.Value), bytes.NewReader(make([]byte, 8))); err != nil { // disable mem profiling, to avoid a lot of unnecessary floating point ops
				return err
			}
=======
>>>>>>> 9d738648
		}
	}
	return nil
}

func PatchStack(st mipsevm.FPVMState) error {
	// setup stack pointer
	sp := uint64(0x7F_FF_FF_FF_D0_00_00_00)
	// allocate 1 page for the initial stack data, and 16KB = 4 pages for the stack to grow
	if err := st.GetMemory().SetMemoryRange(sp-4*memory.PageSize, bytes.NewReader(make([]byte, 5*memory.PageSize))); err != nil {
		return fmt.Errorf("failed to allocate page for stack content")
	}
	st.GetRegistersRef()[29] = sp

	storeMem := func(addr uint64, v uint64) {
		st.GetMemory().SetDoubleWord(addr, v)
	}

	// init argc, argv, aux on stack
<<<<<<< HEAD
	storeMem(sp+8*1, 0x42)   // argc = 0 (argument count)
	storeMem(sp+8*2, 0x35)   // argv[n] = 0 (terminating argv)
	storeMem(sp+8*3, 0)      // envp[term] = 0 (no env vars)
	storeMem(sp+8*4, 6)      // auxv[0] = _AT_PAGESZ = 6 (key)
	storeMem(sp+8*5, 4096)   // auxv[1] = page size of 4 KiB (value) - (== minPhysPageSize)
	storeMem(sp+8*6, 25)     // auxv[2] = AT_RANDOM
	storeMem(sp+8*7, sp+8*9) // auxv[3] = address of 16 bytes containing random value
	storeMem(sp+8*8, 0)      // auxv[term] = 0
=======
	storeMem(sp+4*0, 1)       // argc = 1 (argument count)
	storeMem(sp+4*1, sp+4*21) // argv[0]
	storeMem(sp+4*2, 0)       // argv[1] = terminating
	storeMem(sp+4*3, sp+4*14) // envp[0] = x (offset to first env var)
	storeMem(sp+4*4, 0)       // envp[1] = terminating
	storeMem(sp+4*5, 6)       // auxv[0] = _AT_PAGESZ = 6 (key)
	storeMem(sp+4*6, 4096)    // auxv[1] = page size of 4 KiB (value) - (== minPhysPageSize)
	storeMem(sp+4*7, 25)      // auxv[2] = AT_RANDOM
	storeMem(sp+4*8, sp+4*10) // auxv[3] = address of 16 bytes containing random value
	storeMem(sp+4*9, 0)       // auxv[term] = 0

	_ = st.GetMemory().SetMemoryRange(sp+4*10, bytes.NewReader([]byte("4;byfairdiceroll"))) // 16 bytes of "randomness"

	// append 4 extra zero bytes to end at 4-byte alignment
	envar := append([]byte("GODEBUG=memprofilerate=0"), 0x0, 0x0, 0x0, 0x0)
	_ = st.GetMemory().SetMemoryRange(sp+4*14, bytes.NewReader(envar))

	// 24 bytes for GODEBUG=memprofilerate=0 + 4 null bytes
	// Then append program name + 2 null bytes for 4-byte alignment
	programName := append([]byte("op-program"), 0x0, 0x0)
	_ = st.GetMemory().SetMemoryRange(sp+4*21, bytes.NewReader(programName))
>>>>>>> 9d738648

	_ = st.GetMemory().SetMemoryRange(sp+8*9, bytes.NewReader([]byte("4;byfairdiceroll"))) // 16 bytes of "randomness"
	return nil
}<|MERGE_RESOLUTION|>--- conflicted
+++ resolved
@@ -46,13 +46,6 @@
 			})); err != nil {
 				return fmt.Errorf("failed to patch Go runtime.gcenable: %w", err)
 			}
-<<<<<<< HEAD
-		case "runtime.MemProfileRate":
-			if err := st.GetMemory().SetMemoryRange(uint64(s.Value), bytes.NewReader(make([]byte, 8))); err != nil { // disable mem profiling, to avoid a lot of unnecessary floating point ops
-				return err
-			}
-=======
->>>>>>> 9d738648
 		}
 	}
 	return nil
@@ -72,39 +65,27 @@
 	}
 
 	// init argc, argv, aux on stack
-<<<<<<< HEAD
-	storeMem(sp+8*1, 0x42)   // argc = 0 (argument count)
-	storeMem(sp+8*2, 0x35)   // argv[n] = 0 (terminating argv)
-	storeMem(sp+8*3, 0)      // envp[term] = 0 (no env vars)
-	storeMem(sp+8*4, 6)      // auxv[0] = _AT_PAGESZ = 6 (key)
-	storeMem(sp+8*5, 4096)   // auxv[1] = page size of 4 KiB (value) - (== minPhysPageSize)
-	storeMem(sp+8*6, 25)     // auxv[2] = AT_RANDOM
-	storeMem(sp+8*7, sp+8*9) // auxv[3] = address of 16 bytes containing random value
-	storeMem(sp+8*8, 0)      // auxv[term] = 0
-=======
-	storeMem(sp+4*0, 1)       // argc = 1 (argument count)
-	storeMem(sp+4*1, sp+4*21) // argv[0]
-	storeMem(sp+4*2, 0)       // argv[1] = terminating
-	storeMem(sp+4*3, sp+4*14) // envp[0] = x (offset to first env var)
-	storeMem(sp+4*4, 0)       // envp[1] = terminating
-	storeMem(sp+4*5, 6)       // auxv[0] = _AT_PAGESZ = 6 (key)
-	storeMem(sp+4*6, 4096)    // auxv[1] = page size of 4 KiB (value) - (== minPhysPageSize)
-	storeMem(sp+4*7, 25)      // auxv[2] = AT_RANDOM
-	storeMem(sp+4*8, sp+4*10) // auxv[3] = address of 16 bytes containing random value
-	storeMem(sp+4*9, 0)       // auxv[term] = 0
+	storeMem(sp+8*0, 1)       // argc = 1 (argument count)
+	storeMem(sp+8*1, sp+8*16) // argv[0]
+	storeMem(sp+8*2, 0)       // argv[1] = terminating
+	storeMem(sp+8*3, sp+8*12) // envp[0] = x (offset to first env var)
+	storeMem(sp+8*4, 0)       // envp[1] = terminating
+	storeMem(sp+8*5, 6)       // auxv[0] = _AT_PAGESZ = 6 (key)
+	storeMem(sp+8*6, 4096)    // auxv[1] = page size of 4 KiB (value) - (== minPhysPageSize)
+	storeMem(sp+8*7, 25)      // auxv[2] = AT_RANDOM
+	storeMem(sp+8*8, sp+8*10) // auxv[3] = address of 16 bytes containing random value
+	storeMem(sp+8*9, 0)       // auxv[term] = 0
 
-	_ = st.GetMemory().SetMemoryRange(sp+4*10, bytes.NewReader([]byte("4;byfairdiceroll"))) // 16 bytes of "randomness"
+	_ = st.GetMemory().SetMemoryRange(sp+8*10, bytes.NewReader([]byte("4;byfairdiceroll"))) // 16 bytes of "randomness"
 
-	// append 4 extra zero bytes to end at 4-byte alignment
-	envar := append([]byte("GODEBUG=memprofilerate=0"), 0x0, 0x0, 0x0, 0x0)
-	_ = st.GetMemory().SetMemoryRange(sp+4*14, bytes.NewReader(envar))
+	// append 8 extra zero bytes (including null term) to end at 8-byte alignment
+	envar := append([]byte("GODEBUG=memprofilerate=0"), 0x0, 0x0, 0x0, 0x0, 0x0, 0x0, 0x0, 0x0)
+	_ = st.GetMemory().SetMemoryRange(sp+8*12, bytes.NewReader(envar))
 
-	// 24 bytes for GODEBUG=memprofilerate=0 + 4 null bytes
-	// Then append program name + 2 null bytes for 4-byte alignment
-	programName := append([]byte("op-program"), 0x0, 0x0)
-	_ = st.GetMemory().SetMemoryRange(sp+4*21, bytes.NewReader(programName))
->>>>>>> 9d738648
+	// 24 bytes for GODEBUG=memprofilerate=0 + 8 null bytes
+	// Then append program name + 4 null bytes (including null term) for 8-byte alignment
+	programName := append([]byte("op-program"), 0x0, 0x0, 0x0, 0x0, 0x0, 0x0)
+	_ = st.GetMemory().SetMemoryRange(sp+8*16, bytes.NewReader(programName))
 
-	_ = st.GetMemory().SetMemoryRange(sp+8*9, bytes.NewReader([]byte("4;byfairdiceroll"))) // 16 bytes of "randomness"
 	return nil
 }